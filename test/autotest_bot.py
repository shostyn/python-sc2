--- conflicted
+++ resolved
@@ -61,15 +61,9 @@
             await self.test_botai_actions4()
             await self.test_botai_actions4_successful()
 
-<<<<<<< HEAD
-        elif "test_botai_actions5_successful" not in self.tests_done_by_name:
-            await self.test_botai_actions5()
-            await self.test_botai_actions5_successful()
-=======
         # elif "test_botai_actions5_successful" not in self.tests_done_by_name:
         #    await self.test_botai_actions5()
         #    await self.test_botai_actions5_successful()
->>>>>>> 2ad44757
 
 
 
