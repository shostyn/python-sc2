[[source]]
url = "https://pypi.org/simple"
verify_ssl = true
name = "pypi"

[packages]
portpicker = "*"
s2clientprotocol = "*"
aiohttp = "*"
pyglet = "*"
numpy = "*"
scipy = "*"
mpyq = "*"
loguru = "*"
win32-setctime = "*"

[dev-packages]
atomicwrites = "*"
pytest = "*"
mypy = "*"
pillow = "*"
pytest-asyncio = "*"
hypothesis = "*"
pytest-benchmark = "*"
sphinx = "*"
sphinx-autodoc-typehints = "*"
pytest-cov = "*"
coverage = "*"
codecov = "*"
matplotlib = "*"
<<<<<<< HEAD
=======
loguru = "*"
radon = "*"
>>>>>>> 72371e61

[requires]
python_version = "3.7"<|MERGE_RESOLUTION|>--- conflicted
+++ resolved
@@ -28,11 +28,7 @@
 coverage = "*"
 codecov = "*"
 matplotlib = "*"
-<<<<<<< HEAD
-=======
-loguru = "*"
 radon = "*"
->>>>>>> 72371e61
 
 [requires]
 python_version = "3.7"