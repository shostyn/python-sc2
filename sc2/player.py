--- conflicted
+++ resolved
@@ -31,15 +31,10 @@
         super().__init__(PlayerType.Participant, race, name=name)
 
     def __str__(self):
-<<<<<<< HEAD
         if self.name is not None:
-            return f"Human({self.race}, name={self.name !r})"
+            return f"Human({self.race._name_}, name={self.name !r})"
         else:
-            return f"Human({self.race})"
-=======
-        return f"Human({self.race._name_})"
-
->>>>>>> 15a74ab0
+            return f"Human({self.race._name_})"
 
 class Bot(AbstractPlayer):
     def __init__(self, race, ai, name=None):
@@ -52,15 +47,10 @@
         self.ai = ai
 
     def __str__(self):
-<<<<<<< HEAD
         if self.name is not None:
-            return f"Bot({self.race}, {self.ai}, name={self.name !r})"
+            return f"Bot {self.ai.__class__.__name__}({self.race._name_}), name={self.name !r})"
         else:
-            return f"Bot({self.race}, {self.ai})"
-=======
-        return f"Bot {self.ai.__class__.__name__}({self.race._name_})"
-
->>>>>>> 15a74ab0
+            return f"Bot {self.ai.__class__.__name__}({self.race._name_})"
 
 class Computer(AbstractPlayer):
     def __init__(self, race, difficulty=Difficulty.Easy):
