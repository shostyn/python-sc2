import math
import random

import logging
from typing import List, Dict, Set, Tuple, Any, Optional, Union # mypy type checking

# imports for mypy and pycharm autocomplete
from .game_state import GameState
from .game_data import GameData

logger = logging.getLogger(__name__)

from .position import Point2, Point3
from .data import Race, ActionResult, Attribute, race_worker, race_townhalls, race_gas, Target, Result
from .unit import Unit
from .cache import property_cache_forever, property_cache_once_per_frame
from .game_data import AbilityData
from .ids.unit_typeid import UnitTypeId
from .ids.ability_id import AbilityId
from .ids.upgrade_id import UpgradeId
from .units import Units
from collections import Counter


class BotAI:
    """Base class for bots."""

    EXPANSION_GAP_THRESHOLD = 15

    def __init__(self):
        # Specific opponent bot ID used in sc2ai ladder games http://sc2ai.net/
        # The bot ID will stay the same each game so your bot can "adapt" to the opponent
        self.opponent_id: int = None

    @property
    def enemy_race(self) -> Race:
        self.enemy_id = 3 - self.player_id
        return Race(self._game_info.player_races[self.enemy_id])

    @property
    def time(self) -> Union[int, float]:
        """ Returns time in seconds, assumes the game is played on 'faster' """
        return self.state.game_loop / 22.4  # / (1/1.4) * (1/16)

    @property
    def time_formatted(self) -> str:
        """ Returns time as string in min:sec format """
        t = self.time
        return f"{int(t // 60):02}:{int(t % 60):02}"

    @property
    def game_info(self) -> "GameInfo":
        """ See game_info.py """
        return self._game_info

    @property
    def start_location(self) -> Point2:
        return self._game_info.player_start_location

    @property
    def enemy_start_locations(self) -> List[Point2]:
        """Possible start locations for enemies."""
        return self._game_info.start_locations

    @property_cache_once_per_frame
    def known_enemy_units(self) -> Units:
        """List of known enemy units, including structures."""
        return self.state.enemy_units

    @property_cache_once_per_frame
    def known_enemy_structures(self) -> Units:
        """List of known enemy units, structures only."""
        return self.state.enemy_units.structure

    @property
    def main_base_ramp(self) -> "Ramp":
        """ Returns the Ramp instance of the closest main-ramp to start location. Look in game_info.py for more information """
        if hasattr(self, "cached_main_base_ramp"):
            return self.cached_main_base_ramp
        """ The reason for len(ramp.upper) in {2, 5} is: 
        ParaSite map has 5 upper points, and most other maps have 2 upper points at the main ramp. The map Acolyte has 4 upper points at the wrong ramp (which is closest to the start position) """
        self.cached_main_base_ramp = min(
<<<<<<< HEAD
            {ramp for ramp in self.game_info.map_ramps if len(ramp.upper2_for_ramp_wall) == 2},
=======
            {ramp for ramp in self.game_info.map_ramps if len(ramp.upper) in {2, 5}},
>>>>>>> 233b5588
            key=(lambda r: self.start_location.distance_to(r.top_center)),
        )
        return self.cached_main_base_ramp

    @property_cache_forever
    def expansion_locations(self) -> Dict[Point2, Units]:
        """List of possible expansion locations."""
        # RESOURCE_SPREAD_THRESHOLD = 144
        RESOURCE_SPREAD_THRESHOLD = 225
        geysers = self.state.vespene_geyser
        all_resources = self.state.resources

        # Group nearby minerals together to form expansion locations
        resource_groups = []
        for mf in all_resources:
            mf_height = self.get_terrain_height(mf.position)
            for cluster in resource_groups:
                # bases on standard maps dont have more than 10 resources
                if len(cluster) == 10:
                    continue
                if mf.position._distance_squared(
                    cluster[0].position
                ) < RESOURCE_SPREAD_THRESHOLD and mf_height == self.get_terrain_height(cluster[0].position):
                    cluster.append(mf)
                    break
            else:  # not found
                resource_groups.append([mf])
        # Filter out bases with only one mineral field
        resource_groups = [cluster for cluster in resource_groups if len(cluster) > 1]
        # distance offsets from a gas geysir
        offsets = [(x, y) for x in range(-9, 10) for y in range(-9, 10) if 75 >= x ** 2 + y ** 2 >= 49]
        centers = {}
        # for every resource group:
        for resources in resource_groups:
            # possible expansion points
            # resources[-1] is a gas geysir which always has (x.5, y.5) coordinates, just like an expansion
            possible_points = (
                Point2((offset[0] + resources[-1].position.x, offset[1] + resources[-1].position.y))
                for offset in offsets
            )
            # filter out points that are too near
            possible_points = [
                point
                for point in possible_points
                if all(point.distance_to(resource) >= (7 if resource in geysers else 6) for resource in resources)
            ]
            # choose best fitting point
            result = min(possible_points, key=lambda p: sum(p.distance_to(resource) for resource in resources))
            centers[result] = resources
        """ Returns dict with the correct expansion position Point2 key, resources (mineral field, vespene geyser) as value """
        return centers

    async def get_available_abilities(self, units: Union[List[Unit], Units], ignore_resource_requirements=False) -> List[List[AbilityId]]:
        """ Returns available abilities of one or more units. Right know only checks cooldown, energy cost, and whether the ability has been researched.
        Example usage:
        units_abilities = await self.get_available_abilities(self.units)
        or
        units_abilities = await self.get_available_abilities([self.units.random]) """
        return await self._client.query_available_abilities(units, ignore_resource_requirements)

    async def expand_now(self, building: UnitTypeId=None, max_distance: Union[int, float]=10, location: Optional[Point2]=None):
        """ Not recommended as this function uses 'self.do' (reduces performance).
        Finds the next possible expansion via 'self.get_next_expansion()'. If the target expansion is blocked (e.g. an enemy unit), it will misplace the expansion. """

        if not building:
            # self.race is never Race.Random
            start_townhall_type = {Race.Protoss: UnitTypeId.NEXUS, Race.Terran: UnitTypeId.COMMANDCENTER, Race.Zerg: UnitTypeId.HATCHERY}
            building = start_townhall_type[self.race]

        assert isinstance(building, UnitTypeId)

        if not location:
            location = await self.get_next_expansion()
        
        if location:
            await self.build(building, near=location, max_distance=max_distance, random_alternative=False, placement_step=1)

    async def get_next_expansion(self) -> Optional[Point2]:
        """Find next expansion location."""

        closest = None
        distance = math.inf
        for el in self.expansion_locations:
            def is_near_to_expansion(t):
                return t.position.distance_to(el) < self.EXPANSION_GAP_THRESHOLD

            if any(map(is_near_to_expansion, self.townhalls)):
                # already taken
                continue

            startp = self._game_info.player_start_location
            d = await self._client.query_pathing(startp, el)
            if d is None:
                continue

            if d < distance:
                distance = d
                closest = el

        return closest

    async def distribute_workers(self):
        """
        Distributes workers across all the bases taken.
        WARNING: This is quite slow when there are lots of workers or multiple bases.
        """

        # TODO:
        # OPTIMIZE: Assign idle workers smarter
        # OPTIMIZE: Never use same worker mutltiple times
        owned_expansions = self.owned_expansions
        worker_pool = []
        actions = []

        for idle_worker in self.workers.idle:
            mf = self.state.mineral_field.closest_to(idle_worker)
            actions.append(idle_worker.gather(mf))

        for location, townhall in owned_expansions.items():
            workers = self.workers.closer_than(20, location)
            actual = townhall.assigned_harvesters
            ideal = townhall.ideal_harvesters
            excess = actual - ideal
            if actual > ideal:
                worker_pool.extend(workers.random_group_of(min(excess, len(workers))))
                continue
        for g in self.geysers:
            workers = self.workers.closer_than(5, g)
            actual = g.assigned_harvesters
            ideal = g.ideal_harvesters
            excess = actual - ideal
            if actual > ideal:
                worker_pool.extend(workers.random_group_of(min(excess, len(workers))))
                continue

        for g in self.geysers:
            actual = g.assigned_harvesters
            ideal = g.ideal_harvesters
            deficit = ideal - actual

            for _ in range(deficit):
                if worker_pool:
                    w = worker_pool.pop()
                    if len(w.orders) == 1 and w.orders[0].ability.id is AbilityId.HARVEST_RETURN:
                        actions.append(w.move(g))
                        actions.append(w.return_resource(queue=True))
                    else:
                        actions.append(w.gather(g))

        for location, townhall in owned_expansions.items():
            actual = townhall.assigned_harvesters
            ideal = townhall.ideal_harvesters

            deficit = ideal - actual
            for x in range(0, deficit):
                if worker_pool:
                    w = worker_pool.pop()
                    mf = self.state.mineral_field.closest_to(townhall)
                    if len(w.orders) == 1 and w.orders[0].ability.id is AbilityId.HARVEST_RETURN:
                        actions.append(w.move(townhall))
                        actions.append(w.return_resource(queue=True))
                        actions.append(w.gather(mf, queue=True))
                    else:
                        actions.append(w.gather(mf))

        await self.do_actions(actions)

    @property
    def owned_expansions(self):
        """List of expansions owned by the player."""

        owned = {}
        for el in self.expansion_locations:
            def is_near_to_expansion(t):
                return t.position.distance_to(el) < self.EXPANSION_GAP_THRESHOLD

            th = next((x for x in self.townhalls if is_near_to_expansion(x)), None)
            if th:
                owned[el] = th

        return owned

    def can_feed(self, unit_type: UnitTypeId) -> bool:
        """ Checks if you have enough free supply to build the unit """
        required = self._game_data.units[unit_type.value]._proto.food_required
        return required == 0 or self.supply_left >= required

    def can_afford(self, item_id: Union[UnitTypeId, UpgradeId, AbilityId], check_supply_cost: bool=True) -> "CanAffordWrapper":
        """Tests if the player has enough resources to build a unit or cast an ability."""
        enough_supply = True
        if isinstance(item_id, UnitTypeId):
            unit = self._game_data.units[item_id.value]
            cost = self._game_data.calculate_ability_cost(unit.creation_ability)
            if check_supply_cost:
                enough_supply = self.can_feed(item_id)
        elif isinstance(item_id, UpgradeId):
            cost = self._game_data.upgrades[item_id.value].cost
        else:
            cost = self._game_data.calculate_ability_cost(item_id)

        return CanAffordWrapper(cost.minerals <= self.minerals, cost.vespene <= self.vespene, enough_supply)

    async def can_cast(self, unit: Unit, ability_id: AbilityId, target: Optional[Union[Unit, Point2, Point3]]=None, only_check_energy_and_cooldown: bool=False, cached_abilities_of_unit: List[AbilityId]=None) -> bool:
        """Tests if a unit has an ability available and enough energy to cast it.
        See data_pb2.py (line 161) for the numbers 1-5 to make sense"""
        assert isinstance(unit, Unit)
        assert isinstance(ability_id, AbilityId)
        assert isinstance(target, (type(None), Unit, Point2, Point3))
        # check if unit has enough energy to cast or if ability is on cooldown
        if cached_abilities_of_unit:
            abilities = cached_abilities_of_unit
        else:
            abilities = (await self.get_available_abilities([unit]))[0]

        if ability_id in abilities:
            if only_check_energy_and_cooldown:
                return True
            cast_range = self._game_data.abilities[ability_id.value]._proto.cast_range
            ability_target = self._game_data.abilities[ability_id.value]._proto.target
            # Check if target is in range (or is a self cast like stimpack)
            if ability_target == 1 or ability_target == Target.PointOrNone.value and isinstance(target, (Point2, Point3)) and unit.distance_to(target) <= cast_range: # cant replace 1 with "Target.None.value" because ".None" doesnt seem to be a valid enum name
                return True
            # Check if able to use ability on a unit
            elif ability_target in {Target.Unit.value, Target.PointOrUnit.value} and isinstance(target, Unit) and unit.distance_to(target) <= cast_range:
                return True
            # Check if able to use ability on a position
            elif ability_target in {Target.Point.value, Target.PointOrUnit.value} and isinstance(target, (Point2, Point3)) and unit.distance_to(target) <= cast_range:
                return True
        return False

    def select_build_worker(self, pos: Union[Unit, Point2, Point3], force: bool=False) -> Optional[Unit]:
        """Select a worker to build a bulding with."""

        workers = self.workers.closer_than(20, pos) or self.workers
        for worker in workers.prefer_close_to(pos).prefer_idle:
            if not worker.orders or len(worker.orders) == 1 and worker.orders[0].ability.id in {AbilityId.MOVE,
                                                                                                AbilityId.HARVEST_GATHER,
                                                                                                AbilityId.HARVEST_RETURN}:
                return worker

        return workers.random if force else None

    async def can_place(self, building: Union[AbilityData, AbilityId, UnitTypeId], position: Point2) -> bool:
        """Tests if a building can be placed in the given location."""

        assert isinstance(building, (AbilityData, AbilityId, UnitTypeId))

        if isinstance(building, UnitTypeId):
            building = self._game_data.units[building.value].creation_ability
        elif isinstance(building, AbilityId):
            building = self._game_data.abilities[building.value]

        r = await self._client.query_building_placement(building, [position])
        return r[0] == ActionResult.Success

    async def find_placement(self, building: UnitTypeId, near: Union[Unit, Point2, Point3], max_distance: int=20, random_alternative: bool=True, placement_step: int=2) -> Optional[Point2]:
        """Finds a placement location for building."""

        assert isinstance(building, (AbilityId, UnitTypeId))
        assert isinstance(near, Point2)

        if isinstance(building, UnitTypeId):
            building = self._game_data.units[building.value].creation_ability
        else:  # AbilityId
            building = self._game_data.abilities[building.value]

        if await self.can_place(building, near):
            return near

        if max_distance == 0:
            return None

        for distance in range(placement_step, max_distance, placement_step):
            possible_positions = [Point2(p).offset(near).to2 for p in (
                    [(dx, -distance) for dx in range(-distance, distance + 1, placement_step)] +
                    [(dx, distance) for dx in range(-distance, distance + 1, placement_step)] +
                    [(-distance, dy) for dy in range(-distance, distance + 1, placement_step)] +
                    [(distance, dy) for dy in range(-distance, distance + 1, placement_step)]
            )]
            res = await self._client.query_building_placement(building, possible_positions)
            possible = [p for r, p in zip(res, possible_positions) if r == ActionResult.Success]
            if not possible:
                continue

            if random_alternative:
                return random.choice(possible)
            else:
                return min(possible, key=lambda p: p.distance_to(near))
        return None

    def already_pending_upgrade(self, upgrade_type: UpgradeId) -> Union[int, float]:
        """ Check if an upgrade is being researched
        Return values:
        0: not started
        0 < x < 1: researching
        1: finished
        """
        assert isinstance(upgrade_type, UpgradeId)
        if upgrade_type in self.state.upgrades:
            return 1
        level = None
        if "LEVEL" in upgrade_type.name:
            level = upgrade_type.name[-1]
        creationAbilityID = self._game_data.upgrades[upgrade_type.value].research_ability.id
        for structure in self.units.structure.ready:
            for order in structure.orders:
                if order.ability.id is creationAbilityID:
                    if level and order.ability.button_name[-1] != level:
                        return 0
                    return order.progress
        return 0

    @property_cache_once_per_frame
    def _abilities_all_units(self) -> Counter:
        """ Cache for the already_pending function, includes protoss units warping in, and all units in production, and all structures, and all morphs """
        abilities_amount = Counter()
        for unit in self.units: # type: Unit
            for order in unit.orders:
                abilities_amount[order.ability] += 1
            if not unit.is_ready:
                if self.race != Race.Terran or not unit.is_structure:
                    # If an SCV is constructing a building, already_pending would count this structure twice (once from the SCV order, and once from "not structure.is_ready")
                    abilities_amount[self._game_data.units[unit.type_id.value].creation_ability] += 1

        return abilities_amount

    @property_cache_once_per_frame
    def _abilities_workers_and_eggs(self) -> Counter:
        """ Cache for the already_pending function, includes all worker orders (including pending), zerg units in production (except queens and morphing units) and structures in production, counts double for terran """
        abilities_amount = Counter()
        for worker in self.workers: # type: Unit
            for order in worker.orders:
                abilities_amount[order.ability] += 1
        for egg in self.units(UnitTypeId.EGG): # type: Unit
            for order in egg.orders:
                abilities_amount[order.ability] += 1
        if self.race != Race.Terran:
            # If an SCV is constructing a building, already_pending would count this structure twice (once from the SCV order, and once from "not structure.is_ready")
            for unit in self.units.structure.not_ready: # type: Unit
                abilities_amount[self._game_data.units[unit.type_id.value].creation_ability] += 1
        return abilities_amount

    def already_pending(self, unit_type: Union[UpgradeId, UnitTypeId], all_units: bool=True) -> int:
        """
        Returns a number of buildings or units already in progress, or if a
        worker is en route to build it. This also includes queued orders for
        workers and build queues of buildings.

        If all_units==True, then build queues of other units (such as Carriers
        (Interceptors) or Oracles (Stasis Ward)) are also included.
        """

        if isinstance(unit_type, UpgradeId):
            return self.already_pending_upgrade(unit_type)
            
        ability = self._game_data.units[unit_type.value].creation_ability

        if all_units:
            return self._abilities_all_units[ability]
        else:
            return self._abilities_workers_and_eggs[ability]

    async def build(self, building: UnitTypeId, near: Union[Point2, Point3], max_distance: int=20, unit: Optional[Unit]=None, random_alternative: bool=True, placement_step: int=2):
        """ Not recommended as this function uses 'self.do' (reduces performance).
        Also if the position is not placeable, this function tries to find a nearby position to place the structure. Then uses 'self.do' to give the worker the order to start the construction. """

        if isinstance(near, Unit):
            near = near.position.to2
        elif near is not None:
            near = near.to2
        else:
            return

        p = await self.find_placement(building, near, max_distance, random_alternative, placement_step)
        if p is None:
            return ActionResult.CantFindPlacementLocation

        unit = unit or self.select_build_worker(p)
        if unit is None or not self.can_afford(building):
            return ActionResult.Error
        return await self.do(unit.build(building, p))

    async def do(self, action):
        """ Not recommended. Use self.do_actions once per iteration instead to reduce lag:
        self.actions = []
        cc = self.units(COMMANDCENTER).random
        self.actions.append(cc.train(SCV))
        await self.do_action(self.actions) """
        if not self.can_afford(action):
            logger.warning(f"Cannot afford action {action}")
            return ActionResult.Error

        r = await self._client.actions(action, game_data=self._game_data)

        if not r:  # success
            cost = self._game_data.calculate_ability_cost(action.ability)
            self.minerals -= cost.minerals
            self.vespene -= cost.vespene

        else:
            logger.error(f"Error: {r} (action: {action})")

        return r

    async def do_actions(self, actions: List["UnitCommand"]):
        """ Unlike 'self.do()', this function does not instantly subtract minerals and vespene. """
        if not actions:
            return None
        for action in actions:
            cost = self._game_data.calculate_ability_cost(action.ability)
            self.minerals -= cost.minerals
            self.vespene -= cost.vespene

        r = await self._client.actions(actions, game_data=self._game_data)
        return r

    async def chat_send(self, message: str):
        """Send a chat message."""
        assert isinstance(message, str)
        await self._client.chat_send(message, False)

    # For the functions below, make sure you are inside the boundries of the map size.
    def get_terrain_height(self, pos: Union[Point2, Point3, Unit]) -> int:
        """ Returns terrain height at a position. Caution: terrain height is not anywhere near a unit's z-coordinate. """
        assert isinstance(pos, (Point2, Point3, Unit))
        pos = pos.position.to2.rounded
        return self._game_info.terrain_height[pos]

    def in_placement_grid(self, pos: Union[Point2, Point3, Unit]) -> bool:
        """ Returns True if you can place something at a position. Remember, buildings usually use 2x2, 3x3 or 5x5 of these grid points.
        Caution: some x and y offset might be required, see ramp code:
        https://github.com/Dentosal/python-sc2/blob/master/sc2/game_info.py#L17-L18 """
        assert isinstance(pos, (Point2, Point3, Unit))
        pos = pos.position.to2.rounded
        return self._game_info.placement_grid[pos] != 0

    def in_pathing_grid(self, pos: Union[Point2, Point3, Unit]) -> bool:
        """ Returns True if a unit can pass through a grid point. """
        assert isinstance(pos, (Point2, Point3, Unit))
        pos = pos.position.to2.rounded
        return self._game_info.pathing_grid[pos] == 0

    def is_visible(self, pos: Union[Point2, Point3, Unit]) -> bool:
        """ Returns True if you have vision on a grid point. """
        # more info: https://github.com/Blizzard/s2client-proto/blob/9906df71d6909511907d8419b33acc1a3bd51ec0/s2clientprotocol/spatial.proto#L19
        assert isinstance(pos, (Point2, Point3, Unit))
        pos = pos.position.to2.rounded
        return self.state.visibility[pos] == 2

    def has_creep(self, pos: Union[Point2, Point3, Unit]) -> bool:
        """ Returns True if there is creep on the grid point. """
        assert isinstance(pos, (Point2, Point3, Unit))
        pos = pos.position.to2.rounded
        return self.state.creep[pos] != 0

    def _prepare_start(self, client, player_id, game_info, game_data):
        """Ran until game start to set game and player data."""
        self._client: "Client" = client
        self._game_info: "GameInfo" = game_info
        self._game_data: GameData = game_data

        self.player_id: int = player_id
        self.race: Race = Race(self._game_info.player_races[self.player_id])
        self._units_previous_map: dict = dict()
        self._previous_upgrades: Set[UpgradeId] = set()
        self.units: Units = Units([], game_data)

    def _prepare_first_step(self):
        """First step extra preparations. Must not be called before _prepare_step."""
        if self.townhalls:
            self._game_info.player_start_location = self.townhalls.first.position
        self._game_info.map_ramps = self._game_info._find_ramps()

    def _prepare_step(self, state):
        """Set attributes from new state before on_step."""
        self.state: GameState = state # See game_state.py
        # Required for events
        self._units_previous_map.clear()
        for unit in self.units:
            self._units_previous_map[unit.tag] = unit

        self.units: Units = state.own_units
        self.workers: Units = self.units(race_worker[self.race])
        self.townhalls: Units = self.units(race_townhalls[self.race])
        self.geysers: Units = self.units(race_gas[self.race])

        self.minerals: Union[float, int] = state.common.minerals
        self.vespene: Union[float, int] = state.common.vespene
        self.supply_used: Union[float, int] = state.common.food_used
        self.supply_cap: Union[float, int] = state.common.food_cap
        self.supply_left: Union[float, int] = self.supply_cap - self.supply_used
        # reset cached values
        self.cached_known_enemy_structures = None
        self.cached_known_enemy_units = None

    async def issue_events(self):
        """ This function will be automatically run from main.py and triggers the following functions:
        - on_unit_created
        - on_unit_destroyed
        - on_building_construction_complete
        - on_upgrade_complete
        """
        await self._issue_unit_dead_events()
        await self._issue_unit_added_events()
        for unit in self.units.structure:
            await self._issue_building_complete_event(unit)
        if len(self._previous_upgrades) != len(self.state.upgrades):
            for upgrade_completed in self.state.upgrades - self._previous_upgrades:
                await self.on_upgrade_complete(upgrade_completed)
            self._previous_upgrades = self.state.upgrades


    async def _issue_unit_added_events(self):
        for unit in self.units.not_structure:
            if unit.tag not in self._units_previous_map:
                await self.on_unit_created(unit)
        for unit in self.units.structure:
            if unit.tag not in self._units_previous_map:
                await self.on_building_construction_started(unit)

    async def _issue_building_complete_event(self, unit):
        if unit.build_progress < 1:
            return
        if unit.tag not in self._units_previous_map:
            return
        unit_prev = self._units_previous_map[unit.tag]
        if unit_prev.build_progress < 1:
            await self.on_building_construction_complete(unit)

    async def _issue_unit_dead_events(self):
        event = self.state.observation.raw_data.event
        if event is not None:
            for tag in event.dead_units:
                await self.on_unit_destroyed(tag)

    async def on_unit_destroyed(self, unit_tag):
        """ Override this in your bot class. """
        pass

    async def on_unit_created(self, unit: Unit):
        """ Override this in your bot class. """
        pass

    async def on_building_construction_started(self, unit: Unit):
        """ Override this in your bot class. """
        pass

    async def on_building_construction_complete(self, unit: Unit):
        """ Override this in your bot class. """
        pass

    async def on_upgrade_complete(self, upgrade: UpgradeId):
        """ Override this in your bot class. """
        pass

    def on_start(self):
        """Allows initializing the bot when the game data is available."""
        pass

    async def on_start_async(self):
        """ This function is run after "on_start". At this point, game_data, game_info and first iteration of game_state (self.state) is available. """
        pass

    async def on_step(self, iteration: int):
        """Ran on every game step (looped in realtime mode)."""
        raise NotImplementedError

    def on_end(self, game_result: Result):
        """Ran at the end of a game."""
        pass


class CanAffordWrapper:
    def __init__(self, can_afford_minerals, can_afford_vespene, have_enough_supply):
        self.can_afford_minerals = can_afford_minerals
        self.can_afford_vespene = can_afford_vespene
        self.have_enough_supply = have_enough_supply

    def __bool__(self):
        return self.can_afford_minerals and self.can_afford_vespene and self.have_enough_supply

    @property
    def action_result(self):
        if not self.can_afford_vespene:
            return ActionResult.NotEnoughVespene
        elif not self.can_afford_minerals:
            return ActionResult.NotEnoughMinerals
        elif not self.have_enough_supply:
            return ActionResult.NotEnoughFood
        else:
            return None<|MERGE_RESOLUTION|>--- conflicted
+++ resolved
@@ -80,11 +80,7 @@
         """ The reason for len(ramp.upper) in {2, 5} is: 
         ParaSite map has 5 upper points, and most other maps have 2 upper points at the main ramp. The map Acolyte has 4 upper points at the wrong ramp (which is closest to the start position) """
         self.cached_main_base_ramp = min(
-<<<<<<< HEAD
-            {ramp for ramp in self.game_info.map_ramps if len(ramp.upper2_for_ramp_wall) == 2},
-=======
             {ramp for ramp in self.game_info.map_ramps if len(ramp.upper) in {2, 5}},
->>>>>>> 233b5588
             key=(lambda r: self.start_location.distance_to(r.top_center)),
         )
         return self.cached_main_base_ramp
