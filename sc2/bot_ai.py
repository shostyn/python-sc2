import itertools
import logging
import math
import random
from collections import Counter
from typing import Any, Dict, List, Optional, Set, Tuple, Union  # mypy type checking

from .cache import property_cache_forever, property_cache_once_per_frame
from .data import ActionResult, Alert, Race, Result, Target, race_gas, race_townhalls, race_worker
from .game_data import AbilityData, GameData

# imports for mypy and pycharm autocomplete
from .game_state import GameState, Blip
from .ids.ability_id import AbilityId
from .ids.unit_typeid import UnitTypeId
from .ids.upgrade_id import UpgradeId
from .pixel_map import PixelMap
from .position import Point2, Point3
from .unit import Unit
from .units import Units
from .constants import geyser_ids, mineral_ids, abilityid_to_unittypeid
from .distances import DistanceCalculation

logger = logging.getLogger(__name__)


class BotAI(DistanceCalculation):
    """Base class for bots."""

    EXPANSION_GAP_THRESHOLD = 15

    def __init__(self):
        # Specific opponent bot ID used in sc2ai ladder games http://sc2ai.net/
        # The bot ID will stay the same each game so your bot can "adapt" to the opponent
        DistanceCalculation.__init__(self)
        self.opponent_id: int = None
        self.units: Units = None
        self.workers: Units = None
        self.townhalls: Units = None
        self.gas_buildings: Units = None
        self.minerals: int = None
        self.vespene: int = None
        self.supply_army: Union[float, int] = None
        self.supply_workers: Union[float, int] = None  # Doesn't include workers in production
        self.supply_cap: Union[float, int] = None
        self.supply_used: Union[float, int] = None
        self.supply_left: Union[float, int] = None
        self.idle_worker_count: int = None
        self.army_count: int = None
        self.warp_gate_count: int = None
        self.larva_count: int = None
        self.actions = []

    @property
    def time(self) -> Union[int, float]:
        """ Returns time in seconds, assumes the game is played on 'faster' """
        return self.state.game_loop / 22.4  # / (1/1.4) * (1/16)

    @property
    def time_formatted(self) -> str:
        """ Returns time as string in min:sec format """
        t = self.time
        return f"{int(t // 60):02}:{int(t % 60):02}"

    @property
    def game_info(self) -> "GameInfo":
        """ See game_info.py """
        return self._game_info

    def alert(self, alert_code: Alert) -> bool:
        """
        Check if alert is triggered in the current step.

        Example use:
        from sc2.data import Alert
        if self.alert(Alert.AddOnComplete):
            print("Addon Complete")

        Alert codes:

        AlertError
        AddOnComplete
        BuildingComplete
        BuildingUnderAttack
        LarvaHatched
        MergeComplete
        MineralsExhausted
        MorphComplete
        MothershipComplete
        MULEExpired
        NuclearLaunchDetected
        NukeComplete
        NydusWormDetected
        ResearchComplete
        TrainError
        TrainUnitComplete
        TrainWorkerComplete
        TransformationComplete
        UnitUnderAttack
        UpgradeComplete
        VespeneExhausted
        WarpInComplete        
        """
        assert isinstance(alert_code, Alert), f"alert_code {alert_code} is no Alert"
        return alert_code.value in self.state.alerts

    @property
    def start_location(self) -> Point2:
        return self._game_info.player_start_location

    @property
    def enemy_start_locations(self) -> List[Point2]:
        """Possible start locations for enemies."""
        return self._game_info.start_locations

    @property_cache_once_per_frame
    def known_enemy_units(self) -> Units:
        """List of known enemy units, including structures."""
        return self.enemy_units

    @property_cache_once_per_frame
    def known_enemy_structures(self) -> Units:
        """List of known enemy units, structures only."""
        return self.enemy_units.structure

    @property
    def main_base_ramp(self) -> "Ramp":
        """ Returns the Ramp instance of the closest main-ramp to start location.
        Look in game_info.py for more information """
        if hasattr(self, "cached_main_base_ramp"):
            return self.cached_main_base_ramp
        # The reason for len(ramp.upper) in {2, 5} is:
        # ParaSite map has 5 upper points, and most other maps have 2 upper points at the main ramp.
        # The map Acolyte has 4 upper points at the wrong ramp (which is closest to the start position).
        try:
            self.cached_main_base_ramp = min(
                (ramp for ramp in self.game_info.map_ramps if len(ramp.upper) in {2, 5}),
                key=lambda r: self.start_location.distance_to(r.top_center),
            )
        except ValueError:
            # Hardcoded hotfix for Honorgrounds LE map, as that map has a large main base ramp with inbase natural
            self.cached_main_base_ramp = min(
                (ramp for ramp in self.game_info.map_ramps if len(ramp.upper) in {4, 9}),
                key=lambda r: self.start_location.distance_to(r.top_center),
            )
        return self.cached_main_base_ramp

    @property_cache_forever
    def expansion_locations(self) -> Dict[Point2, Units]:
        """
        Returns dict with the correct expansion position Point2 object as key,
        resources (mineral field and vespene geyser) as value.
        """

        # Idea: create a group for every resource, then merge these groups if
        # any resource in a group is closer than 6 to any resource of another group

        # Distance we group resources by
        RESOURCE_SPREAD_THRESHOLD = 8.5
        geysers = self.vespene_geyser
        # Create a group for every resource
        resource_groups = [[resource] for resource in self.state.resources]
        # Loop the merging process as long as we change something
        found_something = True
        while found_something:
            found_something = False
            # Check every combination of two groups
            for group_a, group_b in itertools.combinations(resource_groups, 2):
                # Check if any pair of resource of these groups is closer than threshold together
                if any(
                    resource_a.distance_to(resource_b) <= RESOURCE_SPREAD_THRESHOLD
                    for resource_a, resource_b in itertools.product(group_a, group_b)
                ):
                    # Remove the single groups and add the merged group
                    resource_groups.remove(group_a)
                    resource_groups.remove(group_b)
                    resource_groups.append(group_a + group_b)
                    found_something = True
                    break
        # Distance offsets we apply to center of each resource group to find expansion position
        offset_range = 7
        offsets = [
            (x, y)
            for x, y in itertools.product(range(-offset_range, offset_range + 1), repeat=2)
            if math.hypot(x, y) <= 8
        ]
        # Dict we want to return
        centers = {}
        # For every resource group:
        for resources in resource_groups:
            # Possible expansion points
            amount = len(resources)
            # Calculate center, round and add 0.5 because expansion location will have (x.5, y.5)
            # coordinates because bases have size 5.
            center_x = int(sum(resource.position.x for resource in resources) / amount) + 0.5
            center_y = int(sum(resource.position.y for resource in resources) / amount) + 0.5
            possible_points = (Point2((offset[0] + center_x, offset[1] + center_y)) for offset in offsets)
            # Filter out points that are too near
            possible_points = (
                point
                for point in possible_points
                # Check if point can be built on
                if self._game_info.placement_grid[point.rounded] == 1
                # Check if all resources have enough space to point
                and all(point.distance_to(resource) > (7 if resource in geysers else 6) for resource in resources)
            )
            # Choose best fitting point
            result = min(possible_points, key=lambda point: sum(point.distance_to(resource) for resource in resources))
            centers[result] = resources
        return centers

    def _correct_zerg_supply(self):
        """ The client incorrectly rounds zerg supply down instead of up (see
            https://github.com/Blizzard/s2client-proto/issues/123), so self.supply_used
            and friends return the wrong value when there are an odd number of zerglings
            and banelings. This function corrects the bad values. """
        # TODO: remove when Blizzard/sc2client-proto#123 gets fixed.
        half_supply_units = {
            UnitTypeId.ZERGLING,
            UnitTypeId.ZERGLINGBURROWED,
            UnitTypeId.BANELING,
            UnitTypeId.BANELINGBURROWED,
            UnitTypeId.BANELINGCOCOON,
        }
        correction = self.units(half_supply_units).amount % 2
        self.supply_used += correction
        self.supply_army += correction
        self.supply_left -= correction

    async def get_available_abilities(
        self, units: Union[List[Unit], Units], ignore_resource_requirements=False
    ) -> List[List[AbilityId]]:
        """ Returns available abilities of one or more units. Right know only checks cooldown, energy cost, and whether the ability has been researched.
        Example usage:
        units_abilities = await self.get_available_abilities(self.units)
        or
        units_abilities = await self.get_available_abilities([self.units.random]) """
        return await self._client.query_available_abilities(units, ignore_resource_requirements)

    async def expand_now(
        self, building: UnitTypeId = None, max_distance: Union[int, float] = 10, location: Optional[Point2] = None
    ):
        """ Not recommended as this function uses 'self.do' (reduces performance).
        Finds the next possible expansion via 'self.get_next_expansion()'. If the target expansion is blocked (e.g. an enemy unit), it will misplace the expansion. """

        if not building:
            # self.race is never Race.Random
            start_townhall_type = {
                Race.Protoss: UnitTypeId.NEXUS,
                Race.Terran: UnitTypeId.COMMANDCENTER,
                Race.Zerg: UnitTypeId.HATCHERY,
            }
            building = start_townhall_type[self.race]

        assert isinstance(building, UnitTypeId), f"{building} is no UnitTypeId"

        if not location:
            location = await self.get_next_expansion()

        await self.build(building, near=location, max_distance=max_distance, random_alternative=False, placement_step=1)

    async def get_next_expansion(self) -> Optional[Point2]:
        """Find next expansion location."""

        closest = None
        distance = math.inf
        for el in self.expansion_locations:

            def is_near_to_expansion(t):
                return t.distance_to(el) < self.EXPANSION_GAP_THRESHOLD

            if any(map(is_near_to_expansion, self.townhalls)):
                # already taken
                continue

            startp = self._game_info.player_start_location
            d = await self._client.query_pathing(startp, el)
            if d is None:
                continue

            if d < distance:
                distance = d
                closest = el

        return closest

    async def distribute_workers(self, resource_ratio: float = 2):
        """
        Distributes workers across all the bases taken.
        Keyword `resource_ratio` takes a float. If the current minerals to gas
        ratio is bigger than `resource_ratio`, this function prefer filling gas_buildings
        first, if it is lower, it will prefer sending workers to minerals first.
        This is only for workers that need to be moved anyways, it will NOT fill
        gas_buildings on its own.

        NOTE: This function is far from optimal, if you really want to have
        refined worker control, you should write your own distribution function.
        For example long distance mining control and moving workers if a base was killed
        are not being handled.

        WARNING: This is quite slow when there are lots of workers or multiple bases.
        """
        if not self.mineral_field or not self.workers or not self.townhalls.ready:
            return
        actions = []
        worker_pool = [worker for worker in self.workers.idle]
        bases = self.townhalls.ready
        gas_buildings = self.gas_buildings.ready

        # list of places that need more workers
        deficit_mining_places = []

        for mining_place in bases | gas_buildings:
            difference = mining_place.surplus_harvesters
            # perfect amount of workers, skip mining place
            if not difference:
                continue
            if mining_place.has_vespene:
                # get all workers that target the gas extraction site
                # or are on their way back from it
                local_workers = self.workers.filter(
                    lambda unit: unit.order_target == mining_place.tag
                    or (unit.is_carrying_vespene and unit.order_target == bases.closest_to(mining_place).tag)
                )
            else:
                # get tags of minerals around expansion
                local_minerals_tags = {
                    mineral.tag for mineral in self.mineral_field if mineral.distance_to(mining_place) <= 8
                }
                # get all target tags a worker can have
                # tags of the minerals he could mine at that base
                # get workers that work at that gather site
                local_workers = self.workers.filter(
                    lambda unit: unit.order_target in local_minerals_tags
                    or (unit.is_carrying_minerals and unit.order_target == mining_place.tag)
                )
            # too many workers
            if difference > 0:
                for worker in local_workers[:difference]:
                    worker_pool.append(worker)
            # too few workers
            # add mining place to deficit bases for every missing worker
            else:
                deficit_mining_places += [mining_place for _ in range(-difference)]

        # prepare all minerals near a base if we have too many workers
        # and need to send them to the closest patch
        if len(worker_pool) > len(deficit_mining_places):
            all_minerals_near_base = [
                mineral
                for mineral in self.mineral_field
                if any(mineral.distance_to(base) <= 8 for base in self.townhalls.ready)
            ]
        # distribute every worker in the pool
        for worker in worker_pool:
            # as long as have workers and mining places
            if deficit_mining_places:
                # choose only mineral fields first if current mineral to gas ratio is less than target ratio
                if self.vespene and self.minerals / self.vespene < resource_ratio:
                    possible_mining_places = [place for place in deficit_mining_places if not place.vespene_contents]
                # else prefer gas
                else:
                    possible_mining_places = [place for place in deficit_mining_places if place.vespene_contents]
                # if preferred type is not available any more, get all other places
                if not possible_mining_places:
                    possible_mining_places = deficit_mining_places
                # find closest mining place
                current_place = min(deficit_mining_places, key=lambda place: place.distance_to(worker))
                # remove it from the list
                deficit_mining_places.remove(current_place)
                # if current place is a gas extraction site, go there
                if current_place.vespene_contents:
                    self.do(worker.gather(current_place))
                # if current place is a gas extraction site,
                # go to the mineral field that is near and has the most minerals left
                else:
                    local_minerals = [
                        mineral for mineral in self.mineral_field if mineral.distance_to(current_place) <= 8
                    ]
                    target_mineral = max(local_minerals, key=lambda mineral: mineral.mineral_contents)
                    self.do(worker.gather(target_mineral))
            # more workers to distribute than free mining spots
            # send to closest if worker is doing nothing
            elif worker.is_idle and all_minerals_near_base:
                target_mineral = min(all_minerals_near_base, key=lambda mineral: mineral.distance_to(worker))
                self.do(worker.gather(target_mineral))
            else:
                # there are no deficit mining places and worker is not idle
                # so dont move him
                pass


    @property
    def owned_expansions(self) -> Dict[Point2, Unit]:
        """List of expansions owned by the player."""

        owned = {}
        for el in self.expansion_locations:

            def is_near_to_expansion(t):
                return t.distance_to(el) < self.EXPANSION_GAP_THRESHOLD

            th = next((x for x in self.townhalls if is_near_to_expansion(x)), None)
            if th:
                owned[el] = th

        return owned

    def can_feed(self, unit_type: UnitTypeId) -> bool:
        """ Checks if you have enough free supply to build the unit """
        required = self._game_data.units[unit_type.value]._proto.food_required
        return required == 0 or self.supply_left >= required

    def can_afford(
        self, item_id: Union[UnitTypeId, UpgradeId, AbilityId], check_supply_cost: bool = True
    ) -> "CanAffordWrapper":
        """Tests if the player has enough resources to build a unit or cast an ability."""
        enough_supply = True
        if isinstance(item_id, UnitTypeId):
            unit = self._game_data.units[item_id.value]
            cost = self._game_data.calculate_ability_cost(unit.creation_ability)
            if check_supply_cost:
                enough_supply = self.can_feed(item_id)
        elif isinstance(item_id, UpgradeId):
            cost = self._game_data.upgrades[item_id.value].cost
        else:
            cost = self._game_data.calculate_ability_cost(item_id)

        return CanAffordWrapper(cost.minerals <= self.minerals, cost.vespene <= self.vespene, enough_supply)

    async def can_cast(
        self,
        unit: Unit,
        ability_id: AbilityId,
        target: Optional[Union[Unit, Point2, Point3]] = None,
        only_check_energy_and_cooldown: bool = False,
        cached_abilities_of_unit: List[AbilityId] = None,
    ) -> bool:
        """Tests if a unit has an ability available and enough energy to cast it.
        See data_pb2.py (line 161) for the numbers 1-5 to make sense"""
        assert isinstance(unit, Unit), f"{unit} is no Unit object"
        assert isinstance(ability_id, AbilityId), f"{ability_id} is no AbilityId"
        assert isinstance(target, (type(None), Unit, Point2, Point3))
        # check if unit has enough energy to cast or if ability is on cooldown
        if cached_abilities_of_unit:
            abilities = cached_abilities_of_unit
        else:
            abilities = (await self.get_available_abilities([unit]))[0]

        if ability_id in abilities:
            if only_check_energy_and_cooldown:
                return True
            cast_range = self._game_data.abilities[ability_id.value]._proto.cast_range
            ability_target = self._game_data.abilities[ability_id.value]._proto.target
            # Check if target is in range (or is a self cast like stimpack)
            if (
                ability_target == 1
                or ability_target == Target.PointOrNone.value
                and isinstance(target, (Point2, Point3))
                and unit.distance_to(target) <= cast_range
            ):  # cant replace 1 with "Target.None.value" because ".None" doesnt seem to be a valid enum name
                return True
            # Check if able to use ability on a unit
            elif (
                ability_target in {Target.Unit.value, Target.PointOrUnit.value}
                and isinstance(target, Unit)
                and unit.distance_to(target) <= cast_range
            ):
                return True
            # Check if able to use ability on a position
            elif (
                ability_target in {Target.Point.value, Target.PointOrUnit.value}
                and isinstance(target, (Point2, Point3))
                and unit.distance_to(target) <= cast_range
            ):
                return True
        return False

    def select_build_worker(self, pos: Union[Unit, Point2, Point3], force: bool = False) -> Optional[Unit]:
        """Select a worker to build a building with."""
        workers = (
            self.workers.filter(lambda w: (w.is_gathering or w.is_idle) and w.distance_to(pos) < 20) or self.workers
        )
        if workers:
            for worker in workers.sorted_by_distance_to(pos).prefer_idle:
                if (
                    not worker.orders
                    or len(worker.orders) == 1
                    and worker.orders[0].ability.id in {AbilityId.MOVE, AbilityId.HARVEST_GATHER}
                ):
                    return worker

            return workers.random if force else None

    async def can_place(self, building: Union[AbilityData, AbilityId, UnitTypeId], position: Point2) -> bool:
        """Tests if a building can be placed in the given location."""
        building_type = type(building)
        assert building_type in {AbilityData, AbilityId, UnitTypeId}
        if building_type == UnitTypeId:
            building = self._game_data.units[building.value].creation_ability
        elif building_type == AbilityId:
            building = self._game_data.abilities[building.value]

        r = await self._client.query_building_placement(building, [position])
        return r[0] == ActionResult.Success

    async def find_placement(
        self,
        building: UnitTypeId,
        near: Union[Unit, Point2, Point3],
        max_distance: int = 20,
        random_alternative: bool = True,
        placement_step: int = 2,
    ) -> Optional[Point2]:
        """Finds a placement location for building."""

        assert isinstance(building, (AbilityId, UnitTypeId))
        assert isinstance(near, Point2), f"{near} is no Point2 object"

        if isinstance(building, UnitTypeId):
            building = self._game_data.units[building.value].creation_ability
        else:  # AbilityId
            building = self._game_data.abilities[building.value]

        if await self.can_place(building, near):
            return near

        if max_distance == 0:
            return None

        for distance in range(placement_step, max_distance, placement_step):
            possible_positions = [
                Point2(p).offset(near).to2
                for p in (
                    [(dx, -distance) for dx in range(-distance, distance + 1, placement_step)]
                    + [(dx, distance) for dx in range(-distance, distance + 1, placement_step)]
                    + [(-distance, dy) for dy in range(-distance, distance + 1, placement_step)]
                    + [(distance, dy) for dy in range(-distance, distance + 1, placement_step)]
                )
            ]
            res = await self._client.query_building_placement(building, possible_positions)
            possible = [p for r, p in zip(res, possible_positions) if r == ActionResult.Success]
            if not possible:
                continue

            if random_alternative:
                return random.choice(possible)
            else:
                return min(possible, key=lambda p: p.distance_to_point2(near))
        return None

    def already_pending_upgrade(self, upgrade_type: UpgradeId) -> Union[int, float]:
        """ Check if an upgrade is being researched
        Return values:
        0: not started
        0 < x < 1: researching
        1: finished
        """
        assert isinstance(upgrade_type, UpgradeId), f"{upgrade_type} is no UpgradeId"
        if upgrade_type in self.state.upgrades:
            return 1
        level = None
        if "LEVEL" in upgrade_type.name:
            level = upgrade_type.name[-1]
        creationAbilityID = self._game_data.upgrades[upgrade_type.value].research_ability.id
        for structure in self.structures.filter(lambda unit: unit.is_ready):
            for order in structure.orders:
                if order.ability.id is creationAbilityID:
                    if level and order.ability.button_name[-1] != level:
                        return 0
                    return order.progress
        return 0

    @property_cache_once_per_frame
    def _abilities_all_units(self) -> Counter:
        """ Cache for the already_pending function, includes protoss units warping in,
        all units in production and all structures, and all morphs """
        abilities_amount = Counter()
        for unit in self.units + self.structures:  # type: Unit
            for order in unit.orders:
                abilities_amount[order.ability] += 1
            if not unit.is_ready:
                if self.race != Race.Terran or not unit.is_structure:
                    # If an SCV is constructing a building, already_pending would count this structure twice
                    # (once from the SCV order, and once from "not structure.is_ready")
                    abilities_amount[self._game_data.units[unit.type_id.value].creation_ability] += 1

        return abilities_amount

    @property_cache_once_per_frame
    def _abilities_workers_and_eggs(self) -> Counter:
        """ Cache for the already_pending function, includes all worker orders (including pending).
        Zerg units in production (except queens and morphing units) and structures in production,
        counts double for terran """
        abilities_amount = Counter()
        for worker in self.workers:  # type: Unit
            for order in worker.orders:
                abilities_amount[order.ability] += 1
        if self.race == Race.Zerg:
            for egg in self.units(UnitTypeId.EGG):  # type: Unit
                for order in egg.orders:
                    abilities_amount[order.ability] += 1
        if self.race != Race.Terran:
            # If an SCV is constructing a building, already_pending would count this structure twice
            # (once from the SCV order, and once from "not structure.is_ready")
            for unit in self.structures:  # type: Unit
                abilities_amount[self._game_data.units[unit.type_id.value].creation_ability] += 1
        return abilities_amount

    def already_pending(self, unit_type: Union[UpgradeId, UnitTypeId], all_units: bool = True) -> int:
        """
        Returns a number of buildings or units already in progress, or if a
        worker is en route to build it. This also includes queued orders for
        workers and build queues of buildings.

        If all_units==True, then build queues of other units (such as Carriers
        (Interceptors) or Oracles (Stasis Ward)) are also included.
        """

        # TODO / FIXME: SCV building a structure might be counted as two units

        if isinstance(unit_type, UpgradeId):
            return self.already_pending_upgrade(unit_type)

        ability = self._game_data.units[unit_type.value].creation_ability

        if all_units:
            return self._abilities_all_units[ability]
        else:
            return self._abilities_workers_and_eggs[ability]

    async def build(
        self,
        building: UnitTypeId,
        near: Union[Point2, Point3],
        max_distance: int = 20,
        unit: Optional[Unit] = None,
        random_alternative: bool = True,
        placement_step: int = 2,
    ):
        """ Not recommended as this function uses 'self.do' (reduces performance).
        Also if the position is not placeable, this function tries to find a nearby position to place the structure. Then uses 'self.do' to give the worker the order to start the construction. """

        if isinstance(near, Unit):
            near = near.position.to2
        elif near is not None:
            near = near.to2
        else:
            return

        p = await self.find_placement(building, near, max_distance, random_alternative, placement_step)
        if p is None:
            return ActionResult.CantFindPlacementLocation

        unit = unit or self.select_build_worker(p)
        if unit is None or not self.can_afford(building):
            return ActionResult.Error
        return await self.do(unit.build(building, p))

<<<<<<< HEAD
    def do(self, action, subtract_cost=True, subtract_supply=True):
        """ Not recommended. Use self.do_actions once per iteration instead to reduce lag:
        self.actions = []
        cc = self.townhalls(COMMANDCENTER).random
        self.actions.append(cc.train(SCV))
        await self.do_action(self.actions) """

=======
    def do(self, action, subtract_cost=False, subtract_supply=False, can_afford_check=False):
>>>>>>> b0a20895
        if subtract_cost:
            cost: "Cost" = self._game_data.calculate_ability_cost(action.ability)
            if can_afford_check:
                if self.minerals >= cost.minerals and self.vespene >= cost.vespene:
                    self.minerals -= cost.minerals
                    self.vespene -= cost.vespene
                else:
                    # Dont do action if can't afford
                    return
        if subtract_supply and action.ability in abilityid_to_unittypeid:
            unit_type = abilityid_to_unittypeid[action.ability]
            required_supply = self._game_data.units[unit_type.value]._proto.food_required
            # Overlord has -8
            if required_supply > 0:
                self.supply_used += required_supply
                self.supply_left -= required_supply
        self.actions.append(action)

    async def _do_actions(self, actions: List["UnitCommand"], prevent_double=True):
        """ Used internally by main.py automatically, use self.do() instead! """
        if not actions:
            return None
        if prevent_double:
            actions = list(filter(self.prevent_double_actions, actions))
        # Cost was already reduced in self.do()
        # for action in actions:
        #     cost = self._game_data.calculate_ability_cost(action.ability)
        #     self.minerals -= cost.minerals
        #     self.vespene -= cost.vespene

        result = await self._client.actions(actions)
        return result

    def prevent_double_actions(self, action):
        # Always add actions if queued
        if action.queue:
            return True
        if action.unit.orders:
            # action: UnitCommand
            # current_action: UnitOrder
            current_action = action.unit.orders[0]
            if current_action.ability.id != action.ability:
                # different action, return true
                return True
            try:
                if current_action.target == action.target.tag:
                    # same action, remove action if same target unit
                    return False
            except AttributeError:
                pass
            try:
                if action.target.x == current_action.target.x and action.target.y == current_action.target.y:
                    # same action, remove action if same target position
                    return False
            except AttributeError:
                pass
            return True
        return True

    async def chat_send(self, message: str):
        """ Send a chat message. """
        assert isinstance(message, str), f"{message} is no string"
        await self._client.chat_send(message, False)

    # For the functions below, make sure you are inside the boundries of the map size.
    def get_terrain_height(self, pos: Union[Point2, Point3, Unit]) -> int:
        """ Returns terrain height at a position.
        Caution: terrain height is different from a unit's z-coordinate.
        """
        assert isinstance(pos, (Point2, Point3, Unit)), f"pos is not of type Point2, Point3 or Unit"
        pos = pos.position.to2.rounded
        return self._game_info.terrain_height[pos]

    def get_terrain_z_height(self, pos: Union[Point2, Point3, Unit]) -> int:
        """ Returns terrain z-height at a position. """
        assert isinstance(pos, (Point2, Point3, Unit)), f"pos is not of type Point2, Point3 or Unit"
        pos = pos.position.to2.rounded
        return -16 + 32 * self._game_info.terrain_height[pos] / 255

    def in_placement_grid(self, pos: Union[Point2, Point3, Unit]) -> bool:
        """ Returns True if you can place something at a position.
        Remember, buildings usually use 2x2, 3x3 or 5x5 of these grid points.
        Caution: some x and y offset might be required, see ramp code:
        https://github.com/Dentosal/python-sc2/blob/master/sc2/game_info.py#L17-L18 """
        assert isinstance(pos, (Point2, Point3, Unit)), f"pos is not of type Point2, Point3 or Unit"
        pos = pos.position.to2.rounded
        return self._game_info.placement_grid[pos] == 1

    def in_pathing_grid(self, pos: Union[Point2, Point3, Unit]) -> bool:
        """ Returns True if a unit can pass through a grid point. """
        assert isinstance(pos, (Point2, Point3, Unit)), f"pos is not of type Point2, Point3 or Unit"
        pos = pos.position.to2.rounded
        return self._game_info.pathing_grid[pos] == 1

    def is_visible(self, pos: Union[Point2, Point3, Unit]) -> bool:
        """ Returns True if you have vision on a grid point. """
        # more info: https://github.com/Blizzard/s2client-proto/blob/9906df71d6909511907d8419b33acc1a3bd51ec0/s2clientprotocol/spatial.proto#L19
        assert isinstance(pos, (Point2, Point3, Unit)), f"pos is not of type Point2, Point3 or Unit"
        pos = pos.position.to2.rounded
        return self.state.visibility[pos] == 2

    def has_creep(self, pos: Union[Point2, Point3, Unit]) -> bool:
        """ Returns True if there is creep on the grid point. """
        assert isinstance(pos, (Point2, Point3, Unit)), f"pos is not of type Point2, Point3 or Unit"
        pos = pos.position.to2.rounded
        return self.state.creep[pos] == 1

    def _prepare_start(self, client, player_id, game_info, game_data):
        """Ran until game start to set game and player data."""
        self._client: "Client" = client
        self._game_info: "GameInfo" = game_info
        self._game_data: GameData = game_data

        self.player_id: int = player_id
        self.race: Race = Race(self._game_info.player_races[self.player_id])

        if len(self._game_info.player_races) == 2:
            self.enemy_race: Race = Race(self._game_info.player_races[3 - self.player_id])

        self._units_previous_map: dict = dict()
        self._structures_previous_map: dict = dict()
        self._previous_upgrades: Set[UpgradeId] = set()
        self.units: Units = Units([], self)
        self.structures: Units = Units([], self)

    def _prepare_first_step(self):
        """First step extra preparations. Must not be called before _prepare_step."""
        if self.townhalls:
            self._game_info.player_start_location = self.townhalls.first.position
        self._game_info.map_ramps, self._game_info.vision_blockers = self._game_info._find_ramps_and_vision_blockers()

    def _prepare_step(self, state, proto_game_info):
        # Set attributes from new state before on_step."""
        self.state: GameState = state  # See game_state.py
        self._prepare_units()
        # update pathing grid
        self._game_info.pathing_grid: PixelMap = PixelMap(
            proto_game_info.game_info.start_raw.pathing_grid, in_bits=True, mirrored=False
        )
        # Required for events
        self._units_previous_map: Dict = {unit.tag: unit for unit in self.units}
        self._structures_previous_map: Dict = {structure.tag: structure for structure in self.structures}
        self.workers: Units = self.units(race_worker[self.race])
        self.townhalls: Units = self.structures(race_townhalls[self.race])
        self.gas_buildings: Units = self.structures(race_gas[self.race])
        self.minerals: int = state.common.minerals
        self.vespene: int = state.common.vespene
        self.supply_army: int = state.common.food_army
        self.supply_workers: int = state.common.food_workers  # Doesn't include workers in production
        self.supply_cap: int = state.common.food_cap
        self.supply_used: int = state.common.food_used
        self.supply_left: int = self.supply_cap - self.supply_used

        if self.race == Race.Zerg:
            self.larva_count: int = state.common.larva_count
            # Workaround Zerg supply rounding bug
            self._correct_zerg_supply()
        elif self.race == Race.Protoss:
            self.warp_gate_count: int = state.common.warp_gate_count

        self.idle_worker_count: int = state.common.idle_worker_count
        self.army_count: int = state.common.army_count

    def _prepare_units(self):
        self._blipUnits = []
        self.units: Units = Units([], self)
        self.structures: Units = Units([], self)
        self.enemy_units: Units = Units([], self)
        self.enemy_structures: Units = Units([], self)
        self.mineral_field: Units = Units([], self)
        self.vespene_geyser: Units = Units([], self)
        self.resources: Units = Units([], self)
        self.destructables: Units = Units([], self)
        self.watchtowers: Units = Units([], self)
        self.all_units: Units = Units([], self)

        for unit in self.state.observation_raw.units:
            if unit.is_blip:
                self._blipUnits.append(unit)
            else:
                unit_obj = Unit(unit, self)
                self.all_units.append(unit_obj)
                alliance = unit.alliance
                # Alliance.Neutral.value = 3
                if alliance == 3:
                    unit_type = unit.unit_type
                    # XELNAGATOWER = 149
                    if unit_type == 149:
                        self.watchtowers.append(unit_obj)
                    # mineral field enums
                    elif unit_type in mineral_ids:
                        self.mineral_field.append(unit_obj)
                        self.resources.append(unit_obj)
                    # geyser enums
                    elif unit_type in geyser_ids:
                        self.vespene_geyser.append(unit_obj)
                        self.resources.append(unit_obj)
                    # all destructable rocks
                    else:
                        self.destructables.append(unit_obj)
                # Alliance.Self.value = 1
                elif alliance == 1:
                    if unit_obj.is_structure:
                        self.structures.append(unit_obj)
                    else:
                        self.units.append(unit_obj)
                # Alliance.Enemy.value = 4
                elif alliance == 4:
                    if unit_obj.is_structure:
                        self.enemy_structures.append(unit_obj)
                    else:
                        self.enemy_units.append(unit_obj)
        # Set of enemy units detected by own sensor tower, as blips have less unit information than normal visible units
        self.blips: Set[Blip] = {Blip(unit) for unit in self._blipUnits}

    async def issue_events(self):
        """ This function will be automatically run from main.py and triggers the following functions:
        - on_unit_created
        - on_unit_destroyed
        - on_building_construction_complete
        - on_upgrade_complete
        """
        await self._issue_unit_dead_events()
        await self._issue_unit_added_events()
        for structure in self.structures:
            await self._issue_building_complete_event(structure)
        if len(self._previous_upgrades) != len(self.state.upgrades):
            for upgrade_completed in self.state.upgrades - self._previous_upgrades:
                await self.on_upgrade_complete(upgrade_completed)
            self._previous_upgrades = self.state.upgrades

    async def _issue_unit_added_events(self):
        for unit in self.units:
            if unit.tag not in self._units_previous_map:
                await self.on_unit_created(unit)
        for structure in self.structures:
            if structure.tag not in self._structures_previous_map:
                await self.on_building_construction_started(structure)

    async def _issue_building_complete_event(self, structure):
        if structure.build_progress < 1:
            return
        if structure.tag not in self._structures_previous_map:
            return
        structure_prev = self._structure_previous_map[structure.tag]
        if structure_prev.build_progress < 1:
            await self.on_building_construction_complete(structure)

    async def _issue_unit_dead_events(self):
        for unit_tag in self.state.dead_units:
            await self.on_unit_destroyed(unit_tag)

    async def on_unit_destroyed(self, unit_tag):
        """
        Override this in your bot class.
        Note that this function uses unit tags and not the unit objects
        because the unit does not exist any more.
        """

    async def on_unit_created(self, unit: Unit):
        """ Override this in your bot class. This function is called when a unit is created. """

    async def on_building_construction_started(self, unit: Unit):
        """
        Override this in your bot class.
        This function is called when a building construction has started.
        """

    async def on_building_construction_complete(self, unit: Unit):
        """
        Override this in your bot class. This function is called when a building
        construction is completed.
        """

    async def on_upgrade_complete(self, upgrade: UpgradeId):
        """
        Override this in your bot class. This function is called with the upgrade id of an upgrade
        that was not finished last step and is now.
        """

    async def on_start(self):
        """
        Override this in your bot class. This function is called after "on_start". 
        At this point, game_data, game_info and the first iteration of game_state (self.state) are available.
        """

    async def on_step(self, iteration: int):
        """
        You need to implement this function!
        Override this in your bot class.
        This function is called on every game step (looped in realtime mode).
        """
        raise NotImplementedError

    async def on_end(self, game_result: Result):
        """ Override this in your bot class. This function is called at the end of a game. """


class CanAffordWrapper:
    def __init__(self, can_afford_minerals, can_afford_vespene, have_enough_supply):
        self.can_afford_minerals = can_afford_minerals
        self.can_afford_vespene = can_afford_vespene
        self.have_enough_supply = have_enough_supply

    def __bool__(self):
        return self.can_afford_minerals and self.can_afford_vespene and self.have_enough_supply

    @property
    def action_result(self):
        if not self.can_afford_vespene:
            return ActionResult.NotEnoughVespene
        elif not self.can_afford_minerals:
            return ActionResult.NotEnoughMinerals
        elif not self.have_enough_supply:
            return ActionResult.NotEnoughFood
        else:
            return None<|MERGE_RESOLUTION|>--- conflicted
+++ resolved
@@ -657,17 +657,7 @@
             return ActionResult.Error
         return await self.do(unit.build(building, p))
 
-<<<<<<< HEAD
-    def do(self, action, subtract_cost=True, subtract_supply=True):
-        """ Not recommended. Use self.do_actions once per iteration instead to reduce lag:
-        self.actions = []
-        cc = self.townhalls(COMMANDCENTER).random
-        self.actions.append(cc.train(SCV))
-        await self.do_action(self.actions) """
-
-=======
     def do(self, action, subtract_cost=False, subtract_supply=False, can_afford_check=False):
->>>>>>> b0a20895
         if subtract_cost:
             cost: "Cost" = self._game_data.calculate_ability_cost(action.ability)
             if can_afford_check:
