from bisect import bisect_left
<<<<<<< HEAD
from functools import lru_cache, reduce
from typing import List, Dict, Set, Tuple, Any, Optional, Union # mypy type checking
=======
from functools import lru_cache
from typing import Any, Dict, List, Optional, Set, Tuple, Union  # mypy type checking
>>>>>>> 2ad44757

from .constants import ZERGLING
from .data import Attribute, Race
from .ids.ability_id import AbilityId
from .ids.unit_typeid import UnitTypeId
from .unit_command import UnitCommand

# Set of parts of names of abilities that have no cost
# E.g every ability that has 'Hold' in its name is free
# TODO move to constants, add more?
FREE_ABILITIES = {"Lower", "Raise", "Land", "Lift", "Hold", "Harvest"}

<<<<<<< HEAD
def split_camel_case(text) -> list:
    """Splits words from CamelCase text."""
    return list(reduce(
        lambda a, b: (a + [b] if b.isupper() else a[:-1] + [a[-1] + b]),
        text,
        []
    ))
=======
>>>>>>> 2ad44757

class GameData:
    def __init__(self, data):
<<<<<<< HEAD
        ids = tuple(a.value for a in AbilityId if a.value != 0)
=======
        ids = set(a.value for a in AbilityId if a.value != 0)
>>>>>>> 2ad44757
        self.abilities = {a.ability_id: AbilityData(self, a) for a in data.abilities if a.ability_id in ids}
        self.units = {u.unit_id: UnitTypeData(self, u) for u in data.units if u.available}
        self.upgrades = {u.upgrade_id: UpgradeData(self, u) for u in data.upgrades}
        self.unit_types: Dict[int, UnitTypeId] = {}

    @lru_cache(maxsize=256)
    def calculate_ability_cost(self, ability) -> "Cost":
        if isinstance(ability, AbilityId):
            ability = self.abilities[ability.value]
        elif isinstance(ability, UnitCommand):
            ability = self.abilities[ability.ability.value]

        assert isinstance(ability, AbilityData), f"C: {ability}"

        for unit in self.units.values():
            if unit.creation_ability is None:
                continue

            if not AbilityData.id_exists(unit.creation_ability.id.value):
                continue

            if unit.creation_ability.is_free_morph:
                continue

            if unit.creation_ability == ability:
                if unit.id == ZERGLING:
                    # HARD CODED: zerglings are generated in pairs
                    return Cost(unit.cost.minerals * 2, unit.cost.vespene * 2, unit.cost.time)
                # Correction for morphing units, e.g. orbital would return 550/0 instead of actual 150/0
                morph_cost = unit.morph_cost
                if morph_cost:  # can be None
                    return morph_cost
                # Correction for zerg structures without morph: Extractor would return 75 instead of actual 25
                return unit.cost_zerg_corrected

        for upgrade in self.upgrades.values():
            if upgrade.research_ability == ability:
                return upgrade.cost

        return Cost(0, 0)

<<<<<<< HEAD
class AbilityData(object):
    ability_ids: List[int] = []  # sorted list
    for ability_id in AbilityId:  # 1000 items Enum is slow
        ability_ids.append(ability_id.value)
    ability_ids.remove(0)
    ability_ids.sort()
=======

class AbilityData:

    ability_ids: List[int] = [ability_id.value for ability_id in AbilityId][1:]  # sorted list
>>>>>>> 2ad44757

    @classmethod
    def id_exists(cls, ability_id):
        assert isinstance(ability_id, int), f"Wrong type: {ability_id} is not int"
        if ability_id == 0:
            return False
        i = bisect_left(cls.ability_ids, ability_id)  # quick binary search
        return i != len(cls.ability_ids) and cls.ability_ids[i] == ability_id

    def __init__(self, game_data, proto):
        self._game_data = game_data
        self._proto = proto

        assert self.id != 0

    def __repr__(self) -> str:
        return f"AbilityData(name={self._proto.button_name})"

    @property
    def id(self) -> AbilityId:
        if self._proto.remaps_to_ability_id:
            return AbilityId(self._proto.remaps_to_ability_id)
        return AbilityId(self._proto.ability_id)

    @property
    def link_name(self) -> str:
        """ For Stimpack this returns 'BarracksTechLabResearch' """
<<<<<<< HEAD
        # TODO: this may be wrong as it returns the same as the property below, ".button_name"
        return self._proto.button_name
=======
        return self._proto.link_name
>>>>>>> 2ad44757

    @property
    def button_name(self) -> str:
        """ For Stimpack this returns 'Stimpack' """
        return self._proto.button_name

    @property
    def friendly_name(self) -> str:
        """ For Stimpack this returns 'Research Stimpack' """
        return self._proto.friendly_name

    @property
    def is_free_morph(self) -> bool:
        if any(free in self._proto.link_name for free in FREE_ABILITIES):
            return True
        return False

    @property
    def cost(self) -> "Cost":
        return self._game_data.calculate_ability_cost(self.id)

<<<<<<< HEAD
class UnitTypeData(object):
=======

class UnitTypeData:
>>>>>>> 2ad44757
    def __init__(self, game_data, proto):
        # The ability_id for lurkers is
        # LURKERASPECTMPFROMHYDRALISKBURROWED_LURKERMPFROMHYDRALISKBURROWED
        # instead of the correct MORPH_LURKER.
        if proto.unit_id == UnitTypeId.LURKERMP.value:
            proto.ability_id = AbilityId.MORPH_LURKER.value

        self._game_data = game_data
        self._proto = proto

    def __repr__(self) -> str:
<<<<<<< HEAD
        return "UnitTypeData(name={})".format(self.name)
=======
        return f"UnitTypeData(name={self.name})"
>>>>>>> 2ad44757

    @property
    def id(self) -> UnitTypeId:
        return UnitTypeId(self._proto.unit_id)

    @property
    def name(self) -> str:
        return self._proto.name

    @property
    def creation_ability(self) -> AbilityData:
        if self._proto.ability_id == 0:
            return None
        if self._proto.ability_id not in self._game_data.abilities:
            return None
        return self._game_data.abilities[self._proto.ability_id]

    @property
    def attributes(self) -> List[Attribute]:
        return self._proto.attributes

    def has_attribute(self, attr) -> bool:
        assert isinstance(attr, Attribute)
        return attr in self.attributes

    @property
    def has_minerals(self) -> bool:
        return self._proto.has_minerals

    @property
    def has_vespene(self) -> bool:
        return self._proto.has_vespene

    @property
    def cargo_size(self) -> int:
        """ How much cargo this unit uses up in cargo_space """
        return self._proto.cargo_size

    @property
    def tech_requirement(self) -> Optional[UnitTypeId]:
        """ Tech-building requirement of buildings - may work for units but unreliably """
        if self._proto.tech_requirement == 0:
            return None
        if self._proto.tech_requirement not in self._game_data.units:
            return None
        return UnitTypeId(self._proto.tech_requirement)

    @property
    def tech_alias(self) -> Optional[List[UnitTypeId]]:
        """ Building tech equality, e.g. OrbitalCommand is the same as CommandCenter """
        """ Building tech equality, e.g. Hive is the same as Lair and Hatchery """
        return_list = []
        for tech_alias in self._proto.tech_alias:
            if tech_alias in self._game_data.units:
                return_list.append(UnitTypeId(tech_alias))
        """ For Hive, this returns [UnitTypeId.Hatchery, UnitTypeId.Lair] """
        """ For SCV, this returns None """
        if return_list:
            return return_list
        return None

    @property
    def unit_alias(self) -> Optional[UnitTypeId]:
        """ Building type equality, e.g. FlyingOrbitalCommand is the same as OrbitalCommand """
        if self._proto.unit_alias == 0:
            return None
        if self._proto.unit_alias not in self._game_data.units:
            return None
        """ For flying OrbitalCommand, this returns UnitTypeId.OrbitalCommand """
        return UnitTypeId(self._proto.unit_alias)

    @property
    def race(self) -> Race:
        return Race(self._proto.race)

    @property
    def cost(self) -> "Cost":
        return Cost(self._proto.mineral_cost, self._proto.vespene_cost, self._proto.build_time)

    @property
    def cost_zerg_corrected(self) -> "Cost":
        """ This returns 25 for extractor and 200 for spawning pool instead of 75 and 250 respectively """
        if self.race == Race.Zerg and Attribute.Structure.value in self.attributes:
            # a = self._game_data.units(UnitTypeId.ZERGLING)
            # print(a)
            # print(vars(a))
            return Cost(self._proto.mineral_cost - 50, self._proto.vespene_cost, self._proto.build_time)
        else:
            return self.cost

    @property
    def morph_cost(self) -> Optional["Cost"]:
        """ This returns 150 minerals for OrbitalCommand instead of 550 """
        # Fix for BARRACKSREACTOR which has tech alias [REACTOR] which has (0, 0) cost
        if self.tech_alias is None or self.tech_alias[0] in {UnitTypeId.TECHLAB, UnitTypeId.REACTOR}:
            return None
        # Morphing a HIVE would have HATCHERY and LAIR in the tech alias - now subtract HIVE cost from LAIR cost instead of from HATCHERY cost
        tech_alias_cost_minerals = max(
            self._game_data.units[tech_alias.value].cost.minerals for tech_alias in self.tech_alias
        )
        tech_alias_cost_vespene = max(
            self._game_data.units[tech_alias.value].cost.vespene for tech_alias in self.tech_alias
        )
        return Cost(
            self._proto.mineral_cost - tech_alias_cost_minerals,
            self._proto.vespene_cost - tech_alias_cost_vespene,
            self._proto.build_time,
        )


class UpgradeData:
    def __init__(self, game_data, proto):
        self._game_data = game_data
        self._proto = proto

    def __repr__(self):
<<<<<<< HEAD
        return "UpgradeData({} - research ability: {}, {})".format(self.name, self.research_ability, self.cost)
=======
        return f"UpgradeData({self.name} - research ability: {self.research_ability}, {self.cost})"
>>>>>>> 2ad44757

    @property
    def name(self) -> str:
        return self._proto.name

    @property
    def research_ability(self) -> Optional[AbilityData]:
        if self._proto.ability_id == 0:
            return None
        if self._proto.ability_id not in self._game_data.abilities:
            return None
        return self._game_data.abilities[self._proto.ability_id]

    @property
    def cost(self) -> "Cost":
<<<<<<< HEAD
        return Cost(
            self._proto.mineral_cost,
            self._proto.vespene_cost,
            self._proto.research_time
        )
=======
        return Cost(self._proto.mineral_cost, self._proto.vespene_cost, self._proto.research_time)
>>>>>>> 2ad44757


class Cost:
    def __init__(self, minerals, vespene, time=None):
        self.minerals = minerals
        self.vespene = vespene
        self.time = time

    def __repr__(self) -> str:
        return f"Cost({self.minerals}, {self.vespene})"
<<<<<<< HEAD

    def __eq__(self, other) -> bool:
        return self.minerals == other.minerals and self.vespene == other.vespene

    def __ne__(self, other) -> bool:
        return self.minerals != other.minerals or self.vespene != other.vespene
=======

    def __eq__(self, other) -> bool:
        return self.minerals == other.minerals and self.vespene == other.vespene

    def __ne__(self, other) -> bool:
        return self.minerals != other.minerals or self.vespene != other.vespene

    def __bool__(self) -> bool:
        return self.minerals != 0 or self.vespene != 0

    def __add__(self, other) -> "Cost":
        if not other:
            return self
        if not self:
            return other
        if self.time is None:
            time = other.time
        elif other.time is None:
            time = self.time
        else:
            time = self.time + other.time
        return self.__class__(self.minerals + other.minerals, self.vespene + other.vespene, time=time)
>>>>>>> 2ad44757
<|MERGE_RESOLUTION|>--- conflicted
+++ resolved
@@ -1,11 +1,6 @@
 from bisect import bisect_left
-<<<<<<< HEAD
-from functools import lru_cache, reduce
-from typing import List, Dict, Set, Tuple, Any, Optional, Union # mypy type checking
-=======
 from functools import lru_cache
 from typing import Any, Dict, List, Optional, Set, Tuple, Union  # mypy type checking
->>>>>>> 2ad44757
 
 from .constants import ZERGLING
 from .data import Attribute, Race
@@ -18,24 +13,10 @@
 # TODO move to constants, add more?
 FREE_ABILITIES = {"Lower", "Raise", "Land", "Lift", "Hold", "Harvest"}
 
-<<<<<<< HEAD
-def split_camel_case(text) -> list:
-    """Splits words from CamelCase text."""
-    return list(reduce(
-        lambda a, b: (a + [b] if b.isupper() else a[:-1] + [a[-1] + b]),
-        text,
-        []
-    ))
-=======
->>>>>>> 2ad44757
 
 class GameData:
     def __init__(self, data):
-<<<<<<< HEAD
-        ids = tuple(a.value for a in AbilityId if a.value != 0)
-=======
         ids = set(a.value for a in AbilityId if a.value != 0)
->>>>>>> 2ad44757
         self.abilities = {a.ability_id: AbilityData(self, a) for a in data.abilities if a.ability_id in ids}
         self.units = {u.unit_id: UnitTypeData(self, u) for u in data.units if u.available}
         self.upgrades = {u.upgrade_id: UpgradeData(self, u) for u in data.upgrades}
@@ -77,19 +58,10 @@
 
         return Cost(0, 0)
 
-<<<<<<< HEAD
-class AbilityData(object):
-    ability_ids: List[int] = []  # sorted list
-    for ability_id in AbilityId:  # 1000 items Enum is slow
-        ability_ids.append(ability_id.value)
-    ability_ids.remove(0)
-    ability_ids.sort()
-=======
 
 class AbilityData:
 
     ability_ids: List[int] = [ability_id.value for ability_id in AbilityId][1:]  # sorted list
->>>>>>> 2ad44757
 
     @classmethod
     def id_exists(cls, ability_id):
@@ -117,12 +89,7 @@
     @property
     def link_name(self) -> str:
         """ For Stimpack this returns 'BarracksTechLabResearch' """
-<<<<<<< HEAD
-        # TODO: this may be wrong as it returns the same as the property below, ".button_name"
-        return self._proto.button_name
-=======
         return self._proto.link_name
->>>>>>> 2ad44757
 
     @property
     def button_name(self) -> str:
@@ -144,12 +111,8 @@
     def cost(self) -> "Cost":
         return self._game_data.calculate_ability_cost(self.id)
 
-<<<<<<< HEAD
-class UnitTypeData(object):
-=======
 
 class UnitTypeData:
->>>>>>> 2ad44757
     def __init__(self, game_data, proto):
         # The ability_id for lurkers is
         # LURKERASPECTMPFROMHYDRALISKBURROWED_LURKERMPFROMHYDRALISKBURROWED
@@ -161,11 +124,7 @@
         self._proto = proto
 
     def __repr__(self) -> str:
-<<<<<<< HEAD
-        return "UnitTypeData(name={})".format(self.name)
-=======
         return f"UnitTypeData(name={self.name})"
->>>>>>> 2ad44757
 
     @property
     def id(self) -> UnitTypeId:
@@ -282,11 +241,7 @@
         self._proto = proto
 
     def __repr__(self):
-<<<<<<< HEAD
-        return "UpgradeData({} - research ability: {}, {})".format(self.name, self.research_ability, self.cost)
-=======
         return f"UpgradeData({self.name} - research ability: {self.research_ability}, {self.cost})"
->>>>>>> 2ad44757
 
     @property
     def name(self) -> str:
@@ -302,15 +257,7 @@
 
     @property
     def cost(self) -> "Cost":
-<<<<<<< HEAD
-        return Cost(
-            self._proto.mineral_cost,
-            self._proto.vespene_cost,
-            self._proto.research_time
-        )
-=======
         return Cost(self._proto.mineral_cost, self._proto.vespene_cost, self._proto.research_time)
->>>>>>> 2ad44757
 
 
 class Cost:
@@ -321,14 +268,6 @@
 
     def __repr__(self) -> str:
         return f"Cost({self.minerals}, {self.vespene})"
-<<<<<<< HEAD
-
-    def __eq__(self, other) -> bool:
-        return self.minerals == other.minerals and self.vespene == other.vespene
-
-    def __ne__(self, other) -> bool:
-        return self.minerals != other.minerals or self.vespene != other.vespene
-=======
 
     def __eq__(self, other) -> bool:
         return self.minerals == other.minerals and self.vespene == other.vespene
@@ -350,5 +289,4 @@
             time = self.time
         else:
             time = self.time + other.time
-        return self.__class__(self.minerals + other.minerals, self.vespene + other.vespene, time=time)
->>>>>>> 2ad44757
+        return self.__class__(self.minerals + other.minerals, self.vespene + other.vespene, time=time)