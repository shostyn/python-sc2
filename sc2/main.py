import asyncio
import logging
import time

import async_timeout

from .client import Client
from .data import CreateGameError, Result
from .game_state import GameState
from .player import Bot, Human
from .portconfig import Portconfig
from .protocol import ConnectionAlreadyClosed, ProtocolError
from .sc2process import SC2Process
from .unit import UnitGameData

logger = logging.getLogger(__name__)


class SlidingTimeWindow:
    def __init__(self, size: int):
        assert size > 0

        self.window_size = size
        self.window = []

    def push(self, value: float):
        self.window = (self.window + [value])[-self.window_size :]

    def clear(self):
        self.window = []

    @property
    def sum(self) -> float:
        return sum(self.window)

    @property
    def available(self) -> float:
        return sum(self.window[1:])

    @property
    def available_fmt(self) -> float:
        return ",".join(f"{w:.2f}" for w in self.window[1:])


async def _play_game_human(client, player_id, realtime, game_time_limit):
    while True:
        state = await client.observation()
        if client._game_result:
            return client._game_result[player_id]

        if game_time_limit and (state.observation.observation.game_loop * 0.725 * (1 / 16)) > game_time_limit:
            print(state.observation.game_loop, state.observation.game_loop * 0.14)
            return Result.Tie

        if not realtime:
            await client.step()


async def _play_game_ai(client, player_id, ai, realtime, step_time_limit, game_time_limit):
    if realtime:
        assert step_time_limit is None

    # step_time_limit works like this:
    # * If None, then step time is not limited
    # * If given integer or float, the bot will simpy resign if any step takes longer than that
    # * Otherwise step_time_limit must be an object, with following settings:
    #
    # Key         | Value      | Description
    # ------------|------------|-------------
    # penalty     | None       | No penalty, the bot can continue on next step
    # penalty     | N: int     | Cooldown penalty, BotAI.on_step will not be called for N steps
    # penalty     | "resign"   | Bot resigns when going over time limit
    # time_limit  | int/float  | Time limit for a single step
    # window_size | N: int     | The time limit will be used for last N steps, instad of 1
    #
    # Cooldown is a harsh penalty. The both loses the ability to act, but even worse,
    # the observation data from skipped steps is also lost. It's like falling asleep in
    # a middle of the game.
    time_penalty_cooldown = 0
    if step_time_limit is None:
        time_limit = None
        time_window = None
        time_penalty = None
    elif isinstance(step_time_limit, (int, float)):
        time_limit = float(step_time_limit)
        time_window = SlidingTimeWindow(1)
        time_penalty = "resign"
    else:
        assert isinstance(step_time_limit, dict)
        time_penalty = step_time_limit.get("penalty", None)
        time_window = SlidingTimeWindow(int(step_time_limit.get("window_size", 1)))
        time_limit = float(step_time_limit.get("time_limit", None))

    game_data = await client.get_game_data()
    # Used in PassengerUnit, Unit and Units
    UnitGameData._game_data = game_data
    # await client.save_game_data()  # IF YOU WANT TO SAVE THE DATA
    game_info = await client.get_game_info()

    # This game_data will become self._game_data in botAI
    ai._prepare_start(client, player_id, game_info, game_data)
    state = await client.observation()
    gs = GameState(state.observation)
    ai._prepare_step(gs)
    ai._prepare_first_step()
    try:
        ai.on_start()
        await ai.on_start_async()
    except Exception as e:
        logger.exception(f"AI on_start threw an error")
        logger.error(f"resigning due to previous error")
        ai.on_end(Result.Defeat)
        return Result.Defeat

    iteration = 0
    while True:
        if client._game_result:
            ai.on_end(client._game_result[player_id])
            return client._game_result[player_id]

        if iteration != 0:
            state = await client.observation()
            gs = GameState(state.observation)
            logger.debug(f"Score: {gs.score.summary}")

<<<<<<< HEAD
        if game_time_limit and (gs.game_loop * 0.725 * (1 / 16)) > game_time_limit:
            ai.on_end(Result.Tie)
            return Result.Tie

        ai._prepare_step(gs)
=======
            if game_time_limit and (gs.game_loop * 0.725 * (1 / 16)) > game_time_limit:
                ai.on_end(Result.Tie)
                return Result.Tie
>>>>>>> 2ad44757

            ai._prepare_step(gs)

        logger.debug(f"Running AI step, it={iteration} {gs.game_loop * 0.725 * (1 / 16):.2f}s")

        try:
            await ai.issue_events()
            if realtime:
                await ai.on_step(iteration)
            else:
                if time_penalty_cooldown > 0:
                    time_penalty_cooldown -= 1
                    logger.warning(f"Running AI step: penalty cooldown: {time_penalty_cooldown}")
                    iteration -= 1  # Do not increment the iteration on this round
                elif time_limit is None:
                    await ai.on_step(iteration)
                else:
                    out_of_budget = False
                    budget = time_limit - time_window.available

                    # Tell the bot how much time it has left attribute
                    ai.time_budget_available = budget

                    if budget < 0:
                        logger.warning(f"Running AI step: out of budget before step")
                        step_time = 0.0
                        out_of_budget = True
                    else:
                        step_start = time.monotonic()
                        try:
                            async with async_timeout.timeout(budget):
                                await ai.on_step(iteration)
                        except asyncio.TimeoutError:
                            step_time = time.monotonic() - step_start
                            logger.warning(
                                f"Running AI step: out of budget; "
                                + f"budget={budget:.2f}, steptime={step_time:.2f}, "
                                + f"window={time_window.available_fmt}"
                            )
                            out_of_budget = True
                        step_time = time.monotonic() - step_start

                    time_window.push(step_time)

                    if out_of_budget and time_penalty is not None:
                        if time_penalty == "resign":
                            raise RuntimeError("Out of time")
                        else:
                            time_penalty_cooldown = int(time_penalty)
                            time_window.clear()
        except Exception as e:
            if isinstance(e, ProtocolError) and e.is_game_over_error:
                if realtime:
                    return None
                result = client._game_result[player_id]
                if result is None:
                    log.error("Game over, but no results gathered")
                    raise
                ai.on_end(result)
                return result
            # NOTE: this message is caught by pytest suite
<<<<<<< HEAD
            logger.exception(f"AI step threw an error") # DO NOT EDIT!
            logger.error(f"resigning due to previous error")
=======
            logger.exception(f"AI step threw an error")  # DO NOT EDIT!
            logger.error(f"Error: {e}")
            logger.error(f"Resigning due to previous error")
>>>>>>> 2ad44757
            ai.on_end(Result.Defeat)
            return Result.Defeat

        logger.debug(f"Running AI step: done")

        if not realtime:
            if not client.in_game:  # Client left (resigned) the game
                ai.on_end(client._game_result[player_id])
                return client._game_result[player_id]

            await client.step()

        iteration += 1


async def _play_game(
    player, client, realtime, portconfig, step_time_limit=None, game_time_limit=None, rgb_render_config=None
):
    assert isinstance(realtime, bool), repr(realtime)

    player_id = await client.join_game(
        player.name, player.race, portconfig=portconfig, rgb_render_config=rgb_render_config
    )
    logging.info(f"Player {player_id} - {player.name if player.name else str(player)}")

    if isinstance(player, Human):
        result = await _play_game_human(client, player_id, realtime, game_time_limit)
    else:
        result = await _play_game_ai(client, player_id, player.ai, realtime, step_time_limit, game_time_limit)

    logging.info(f"Result for player {player_id} - {player.name if player.name else str(player)}: {result._name_}")

    return result


async def _setup_host_game(server, map_settings, players, realtime, random_seed=None):
    r = await server.create_game(map_settings, players, realtime, random_seed)
    if r.create_game.HasField("error"):
        err = f"Could not create game: {CreateGameError(r.create_game.error)}"
        if r.create_game.HasField("error_details"):
            err += f": {r.create_game.error_details}"
        logger.critical(err)
        raise RuntimeError(err)

    return Client(server._ws)


async def _host_game(
    map_settings,
    players,
    realtime,
    portconfig=None,
    save_replay_as=None,
    step_time_limit=None,
    game_time_limit=None,
    rgb_render_config=None,
    random_seed=None,
):

    assert players, "Can't create a game without players"

    assert any(isinstance(p, (Human, Bot)) for p in players)

    async with SC2Process(fullscreen=players[0].fullscreen, render=rgb_render_config is not None) as server:
        await server.ping()

        client = await _setup_host_game(server, map_settings, players, realtime, random_seed)

        try:
            result = await _play_game(
                players[0], client, realtime, portconfig, step_time_limit, game_time_limit, rgb_render_config
            )
            if save_replay_as is not None:
                await client.save_replay(save_replay_as)
            await client.leave()
            await client.quit()
        except ConnectionAlreadyClosed:
            logging.error(f"Connection was closed before the game ended")
            return None

        return result


async def _host_game_aiter(
    map_settings, players, realtime, portconfig=None, save_replay_as=None, step_time_limit=None, game_time_limit=None
):
    assert players, "Can't create a game without players"

    assert any(isinstance(p, (Human, Bot)) for p in players)

    async with SC2Process() as server:
        while True:
            await server.ping()

            client = await _setup_host_game(server, map_settings, players, realtime)

            try:
                result = await _play_game(players[0], client, realtime, portconfig, step_time_limit, game_time_limit)

                if save_replay_as is not None:
                    await client.save_replay(save_replay_as)
                await client.leave()
            except ConnectionAlreadyClosed:
                logging.error(f"Connection was closed before the game ended")
                return

            new_players = yield result
            if new_players is not None:
                players = new_players


def _host_game_iter(*args, **kwargs):
    game = _host_game_aiter(*args, **kwargs)
    new_playerconfig = None
    while True:
        new_playerconfig = yield asyncio.get_event_loop().run_until_complete(game.asend(new_playerconfig))


async def _join_game(players, realtime, portconfig, save_replay_as=None, step_time_limit=None, game_time_limit=None):
    async with SC2Process(fullscreen=players[1].fullscreen) as server:
        await server.ping()

        client = Client(server._ws)

        try:
            result = await _play_game(players[1], client, realtime, portconfig, step_time_limit, game_time_limit)
            if save_replay_as is not None:
                await client.save_replay(save_replay_as)
            await client.leave()
            await client.quit()
        except ConnectionAlreadyClosed:
            logging.error(f"Connection was closed before the game ended")
            return None

        return result


def run_game(map_settings, players, **kwargs):
    if sum(isinstance(p, (Human, Bot)) for p in players) > 1:
        host_only_args = ["save_replay_as", "rgb_render_config", "random_seed"]
        join_kwargs = {k: v for k, v in kwargs.items() if k not in host_only_args}

        portconfig = Portconfig()
        result = asyncio.get_event_loop().run_until_complete(
            asyncio.gather(
                _host_game(map_settings, players, **kwargs, portconfig=portconfig),
                _join_game(players, **join_kwargs, portconfig=portconfig),
            )
        )
    else:
        result = asyncio.get_event_loop().run_until_complete(_host_game(map_settings, players, **kwargs))
    return result<|MERGE_RESOLUTION|>--- conflicted
+++ resolved
@@ -123,17 +123,9 @@
             gs = GameState(state.observation)
             logger.debug(f"Score: {gs.score.summary}")
 
-<<<<<<< HEAD
-        if game_time_limit and (gs.game_loop * 0.725 * (1 / 16)) > game_time_limit:
-            ai.on_end(Result.Tie)
-            return Result.Tie
-
-        ai._prepare_step(gs)
-=======
             if game_time_limit and (gs.game_loop * 0.725 * (1 / 16)) > game_time_limit:
                 ai.on_end(Result.Tie)
                 return Result.Tie
->>>>>>> 2ad44757
 
             ai._prepare_step(gs)
 
@@ -195,14 +187,9 @@
                 ai.on_end(result)
                 return result
             # NOTE: this message is caught by pytest suite
-<<<<<<< HEAD
-            logger.exception(f"AI step threw an error") # DO NOT EDIT!
-            logger.error(f"resigning due to previous error")
-=======
             logger.exception(f"AI step threw an error")  # DO NOT EDIT!
             logger.error(f"Error: {e}")
             logger.error(f"Resigning due to previous error")
->>>>>>> 2ad44757
             ai.on_end(Result.Defeat)
             return Result.Defeat
 
